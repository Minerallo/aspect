--- conflicted
+++ resolved
@@ -292,7 +292,6 @@
                                                                       phase_function_values,
                                                                       n_phases_per_composition);
             const double current_cohesion = drucker_prager_parameters.cohesion * weakening_factors[0];
-<<<<<<< HEAD
   
             //Elodie Feb 2022
             // Get a pointer to the mobility postprocessor
@@ -311,22 +310,6 @@
             //limit friction 
             current_friction = std::max(0.5*drucker_prager_parameters.angle_internal_friction, current_friction);
             current_friction = std::min(1.5*drucker_prager_parameters.angle_internal_friction, current_friction);
-=======
-            double current_friction = drucker_prager_parameters.angle_internal_friction * weakening_factors[1];
-            
-            
-            // Steb 4b: calculate friction angle dependent on strain rate if specified
-            // apply the strain rate dependence to the friction angle (including strain weakening  if present)
-            // Note: Maybe this should also be turned around to first apply strain rate dependence and then
-            // the strain weakening to the dynamic friction angle. Didn't come up with a clear argument for
-            // one order or the other.
-            current_friction = friction_models.compute_friction_angle(current_edot_ii,
-                                                                      j,
-                                                                      current_friction,
-                                                                      in.position[i]);
-            output_parameters.current_friction_angles[j] = current_friction;
-            output_parameters.current_cohesions[j] = current_cohesion;
->>>>>>> e0e2c6c5
 
             // Step 5: plastic yielding
 
@@ -379,7 +362,6 @@
                   break;
                 }
               }
-              
 
             // Step 6: limit the viscosity with specified minimum and maximum bounds
             const double maximum_viscosity_for_composition = MaterialModel::MaterialUtilities::phase_average_value(
@@ -870,7 +852,6 @@
             // average over the volume volume fractions
             for (unsigned int j = 0; j < volume_fractions.size(); ++j)
               {
-<<<<<<< HEAD
                 // Calculate the strain weakening factors and weakened values
                 const std::array<double, 3> weakening_factors = strain_rheology.compute_strain_weakening_factors(j, in.composition[i]);
                 const DruckerPragerParameters drucker_prager_parameters = drucker_prager_plasticity.compute_drucker_prager_parameters(j,
@@ -897,17 +878,14 @@
                current_friction = std::min(1.5*drucker_prager_parameters.angle_internal_friction, current_friction);
 
                 // Also convert radians to degrees
-                plastic_out->friction_angles[i] += 180.0/numbers::PI * volume_fractions[j] * current_friction;
-=======
-                plastic_out->cohesions[i]   += volume_fractions[j] * cohesions[j];
+               // plastic_out->friction_angles[i] += 180.0/numbers::PI * volume_fractions[j] * current_friction;
+                //plastic_out->cohesions[i]   += volume_fractions[j] * cohesions[j];
                 // Also convert radians to degrees
-                plastic_out->friction_angles[i] += 180.0/numbers::PI * volume_fractions[j] * friction_angles_RAD[j];
+              //  plastic_out->friction_angles[i] += 180.0/numbers::PI * volume_fractions[j] * friction_angles_RAD[j];
                 plastic_out->yield_stresses[i] += volume_fractions[j] * drucker_prager_plasticity.compute_yield_stress(cohesions[j],
                                                   friction_angles_RAD[j],
                                                   pressure_for_plasticity,
                                                   max_yield_stress);
-
->>>>>>> e0e2c6c5
               }
           }
       }
