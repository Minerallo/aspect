--- conflicted
+++ resolved
@@ -45,7 +45,6 @@
         DruckerPragerParameters drucker_prager_parameters;
 
         drucker_prager_parameters.max_yield_stress = max_yield_stress;
-<<<<<<< HEAD
 
         if (phase_function_values == std::vector<double>())
           {
@@ -62,34 +61,7 @@
             drucker_prager_parameters.cohesion = MaterialModel::MaterialUtilities::phase_average_value(phase_function_values, n_phases_per_composition,
                                                  cohesions, composition);
           }
-=======
         
-        //switch of frictional angle at defined time for a composition
-        double internal_change=0;
-            if(this->get_time()/ year_in_seconds>time_switch_layer_friction  && composition==layer_number && switch_layer_friction==true)
-            {
-                internal_change=new_friction*numbers::PI/180.0;
-                drucker_prager_parameters.angle_internal_friction = internal_change;
-            }else
-            { 
-                if (phase_function_values == std::vector<double>())
-                {
-                    // no phases
-                    drucker_prager_parameters.angle_internal_friction = angles_internal_friction[composition];
-                    drucker_prager_parameters.cohesion = cohesions[composition];
-                }
-                else
-                {
-                    // Average among phases
-                    drucker_prager_parameters.angle_internal_friction = MaterialModel::MaterialUtilities::phase_average_value(phase_function_values, n_phases_per_composition,
-                                                                        angles_internal_friction, composition);
-                    drucker_prager_parameters.cohesion = MaterialModel::MaterialUtilities::phase_average_value(phase_function_values, n_phases_per_composition,
-                                                        cohesions, composition);
-                }
-            }
->>>>>>> e0e2c6c5
-        return drucker_prager_parameters;
-      }
 
       template <int dim>
       double
@@ -197,17 +169,6 @@
       void
       DruckerPrager<dim>::declare_parameters (ParameterHandler &prm)
       {
-          
-         prm.declare_entry("Switch layer friction", "false",
-                            Patterns::Bool(),
-                             "Change for a new internal angle of friction"); 
-          prm.declare_entry ("Time to swtich layer friction", "2e6", Patterns::Double (0.),
-                             "Change for a new internal angle of friction. Units:degrees");          
-          prm.declare_entry ("Layer number", "3", Patterns::Double (0.),
-                             "Change for a new internal angle of friction. Units:degrees");
-          prm.declare_entry ("New internal friction angle", "3", Patterns::Double (0.),
-                             "Change for a new internal angle of friction. Units:degrees");
-
           
         prm.declare_entry ("Angles of internal friction", "0.",
                            Patterns::Anything(),
@@ -249,11 +210,6 @@
         // Establish that a background field is required here
         const bool has_background_field = true;
         
-           switch_layer_friction=prm.get_bool("Switch layer friction");
-          time_switch_layer_friction=prm.get_double ("Time to swtich layer friction");
-          layer_number= prm.get_double ("Layer number");
-          new_friction=prm.get_double ("New internal friction angle");
-                
 
         angles_internal_friction = Utilities::parse_map_to_double_array(prm.get("Angles of internal friction"),
                                                                         list_of_composition_names,
