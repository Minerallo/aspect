/*
  Copyright (C) 2012 by the authors of the ASPECT code.

  This file is part of ASPECT.

  ASPECT is free software; you can redistribute it and/or modify
  it under the terms of the GNU General Public License as published by
  the Free Software Foundation; either version 2, or (at your option)
  any later version.

  ASPECT is distributed in the hope that it will be useful,
  but WITHOUT ANY WARRANTY; without even the implied warranty of
  MERCHANTABILITY or FITNESS FOR A PARTICULAR PURPOSE.  See the
  GNU General Public License for more details.

  You should have received a copy of the GNU General Public License
  along with ASPECT; see the file doc/COPYING.  If not see
  <http://www.gnu.org/licenses/>.
*/
/*  $Id: function.cc 1088 2012-08-02 13:52:16Z bangerth $  */


#include <aspect/initial_conditions/adiabatic.h>
#include <aspect/geometry_model/box.h>
#include <aspect/geometry_model/spherical_shell.h>

#include <cmath>

namespace aspect
{
  namespace InitialConditions
  {
    template <int dim>
    double
    Adiabatic<dim>::
    initial_temperature (const Point<dim> &position) const
    {
      // convert input ages to seconds
      const double age_top =    (this->convert_output_to_years() ? age_top_boundary_layer * year_in_seconds
                                 : age_top_boundary_layer);
      const double age_bottom = (this->convert_output_to_years() ? age_bottom_boundary_layer * year_in_seconds
                                 : age_bottom_boundary_layer);

      // first, get the temperature at the top and bottom boundary of the model
      const double T_surface = this->boundary_temperature->minimal_temperature(this->get_fixed_temperature_boundary_indicators());
      const double T_bottom = this->boundary_temperature->maximal_temperature(this->get_fixed_temperature_boundary_indicators());

      // then, get the temperature of the adiabatic profile at a representative
      // point at the top and bottom boundary of the model
      const Point<dim> surface_point = this->geometry_model->representative_point(0.0);
      const Point<dim> bottom_point = this->geometry_model->representative_point(this->geometry_model->maximal_depth());
      const double adiabatic_surface_temperature = this->adiabatic_conditions->temperature(surface_point);
      const double adiabatic_bottom_temperature = this->adiabatic_conditions->temperature(bottom_point);

      // get a representative profile of the compositional fields as an input
      // for the material model
      const double depth = this->geometry_model->depth(position);

      // look up material properties
      typename MaterialModel::Interface<dim>::MaterialModelInputs in(1, this->n_compositional_fields());
      typename MaterialModel::Interface<dim>::MaterialModelOutputs out(1, this->n_compositional_fields());
      in.position[0]=position;
      in.temperature[0]=this->adiabatic_conditions->temperature(position);
      in.pressure[0]=this->adiabatic_conditions->pressure(position);
      for (unsigned int c=0; c<this->n_compositional_fields(); ++c)
        in.composition[0][c] = function->value(Point<1>(depth),c);
      in.strain_rate[0] = SymmetricTensor<2,dim>(); // adiabat has strain=0.
      this->get_material_model().evaluate(in, out);

      const double kappa = out.thermal_conductivities[0] / (out.densities[0] * out.specific_heat[0]);

      // analytical solution for the thermal boundary layer from half-space cooling model
      const double surface_cooling_temperature = age_top > 0.0 ?
                                                 (T_surface - adiabatic_surface_temperature) *
                                                 erfc(this->geometry_model->depth(position) /
                                                      (2 * sqrt(kappa * age_top)))
                                                 : 0.0;
      const double bottom_heating_temperature = age_bottom > 0.0 ?
                                                (T_bottom - adiabatic_bottom_temperature + subadiabaticity)
                                                * erfc((this->geometry_model->maximal_depth()
                                                        - this->geometry_model->depth(position)) /
                                                       (2 * sqrt(kappa * age_bottom)))
                                                : 0.0;

      // set the initial temperature perturbation
      // first: get the center of the perturbation, then check the distance to the evaluation point
      Point<dim> mid_point;
      if (perturbation_position == "center")
        {
          if (const GeometryModel::SphericalShell<dim> *
              geometry_model = dynamic_cast <const GeometryModel::SphericalShell<dim>*> (this->geometry_model))
            {
              const double pi = 3.14159265;
              double inner_radius = geometry_model->inner_radius();
              double angle = pi/180.0 * 0.5 * geometry_model->opening_angle();
              if (dim==2)
                {
                  mid_point(0) = inner_radius * sin(angle),
                  mid_point(1) = inner_radius * cos(angle);
                }
              else if (dim==3)
                {
<<<<<<< HEAD
                  mid_point(0) = inner_radius * sin(angle) * cos(angle),
                  mid_point(1) = inner_radius * sin(angle) * sin(angle);
                  if (geometry_model->opening_angle() == 90)
                    mid_point(2) = inner_radius * cos(4.0/3.0 * angle);
=======
            	  if (dynamic_cast<const GeometryModel::SphericalShell<dim>&> (*this->geometry_model).opening_angle() == 90)
            	  {
            		mid_point(0) = std::sqrt(inner_radius*inner_radius/3),
            		mid_point(1) = std::sqrt(inner_radius*inner_radius/3),
            		mid_point(2) = std::sqrt(inner_radius*inner_radius/3);
            	  }
>>>>>>> 7056bbc8
                  else
                  {
                    mid_point(0) = inner_radius * sin(angle) * cos(angle),
                    mid_point(1) = inner_radius * sin(angle) * sin(angle),
                    mid_point(2) = inner_radius * cos(angle);
                  }
                }
            }
          else if (const GeometryModel::Box<dim> *
                   geometry_model = dynamic_cast <const GeometryModel::Box<dim>*> (this->geometry_model))
            for (unsigned int i=0; i<dim-1; ++i)
              mid_point(i) += 0.5 * geometry_model->get_extents()[i];
          else
            AssertThrow (false,
                         ExcMessage ("Not a valid geometry model for the initial conditions model"
                                     "adiabatic."));
        }

      const double perturbation = (mid_point.distance(position) < radius) ? amplitude
                                  : 0.0;


      // add the subadiabaticity
      const double zero_depth = 0.174;
      const double nondimesional_depth = (this->geometry_model->depth(position) / this->geometry_model->maximal_depth() - zero_depth)
                                         / (1.0 - zero_depth);
      double subadiabatic_T = 0.0;
      if (nondimesional_depth > 0)
        subadiabatic_T = -subadiabaticity * nondimesional_depth * nondimesional_depth;

      // return sum of the adiabatic profile, the boundary layer temperatures and the initial
      // temperature perturbation
      return this->adiabatic_conditions->temperature(position) + surface_cooling_temperature
             + (perturbation > 0.0 ? std::max(bottom_heating_temperature + subadiabatic_T,perturbation)
                : bottom_heating_temperature + subadiabatic_T);
    }


    template <int dim>
    void
    Adiabatic<dim>::declare_parameters (ParameterHandler &prm)
    {
      prm.enter_subsection("Initial conditions");
      {
        prm.enter_subsection("Adiabatic");
        {
          prm.declare_entry ("Age top boundary layer", "0e0",
                             Patterns::Double (0),
                             "The age of the upper thermal boundary layer, used for the calculation "
                             "of the half-space cooling model temperature. Units: years if the "
                             "'Use years in output instead of seconds' parameter is set; "
                             "seconds otherwise.");
          prm.declare_entry ("Age bottom boundary layer", "0e0",
                             Patterns::Double (0),
                             "The age of the lower thermal boundary layer, used for the calculation "
                             "of the half-space cooling model temperature. Units: years if the "
                             "'Use years in output instead of seconds' parameter is set; "
                             "seconds otherwise.");
          prm.declare_entry ("Radius", "0e0",
                             Patterns::Double (0),
                             "The Radius (in m) of the initial spherical temperature perturbation "
                             "at the bottom of the model domain.");
          prm.declare_entry ("Amplitude", "0e0",
                             Patterns::Double (0),
                             "The amplitude (in K) of the initial spherical temperature perturbation "
                             "at the bottom of the model domain. This perturbation will be added to "
                             "the adiabatic temperature profile, but not to the bottom thermal "
                             "boundary layer. Instead, the maximum of the perturbation and the bottom "
                             "boundary layer temperature will be used.");
          prm.declare_entry ("Position", "center",
                             Patterns::Selection ("center|"
                                                  "boundary"),
                             "Where the initial temperature perturbation should be placed (in the "
                             "center or at the boundary of the model domain).");
          prm.declare_entry ("Subadiabaticity", "0e0",
                             Patterns::Double (0),
                             "If this value is larger than 0, the initial temperature profile will "
                             "not be adiabatic, but subadiabatic. This value gives the maximal "
                             "deviation from adiabaticity. Set to 0 for an adiabatic temperature "
                             "profile. Units: K.\n\n"
                             "The function object in the Function subsection "
                             "represents the compositional fields that will be used as a reference "
                             "profile for calculating the thermal diffusivity. "
                             "The function depends only on depth.");
          prm.enter_subsection("Function");
          {
            Functions::ParsedFunction<1>::declare_parameters (prm, 1);
          }
          prm.leave_subsection();
        }
        prm.leave_subsection ();
      }
      prm.leave_subsection ();
    }


    template <int dim>
    void
    Adiabatic<dim>::parse_parameters (ParameterHandler &prm)
    {
      // we need to get the number of compositional fields here to
      // initialize the function parser. unfortunately, we can't get it
      // via SimulatorAccess from the simulator itself because at the
      // current point the SimulatorAccess hasn't been initialized
      // yet. so get it from the parameter file directly.
      prm.enter_subsection ("Compositional fields");
      const unsigned int n_compositional_fields = prm.get_integer ("Number of fields");
      prm.leave_subsection ();

      prm.enter_subsection("Initial conditions");
      {
        prm.enter_subsection("Adiabatic");
        {
          age_top_boundary_layer = prm.get_double ("Age top boundary layer");
          age_bottom_boundary_layer = prm.get_double ("Age bottom boundary layer");
          radius = prm.get_double ("Radius");
          amplitude = prm.get_double ("Amplitude");
          perturbation_position = prm.get("Position");
          subadiabaticity = prm.get_double ("Subadiabaticity");
          if (n_compositional_fields > 0)
            {
              prm.enter_subsection("Function");
              {
                function.reset (new Functions::ParsedFunction<1>(n_compositional_fields));
                function->parse_parameters (prm);
              }
              prm.leave_subsection();
            }
        }
        prm.leave_subsection ();
      }
      prm.leave_subsection ();
    }

  }
}

// explicit instantiations
namespace aspect
{
  namespace InitialConditions
  {
    ASPECT_REGISTER_INITIAL_CONDITIONS(Adiabatic,
                                       "adiabatic",
                                       "Temperature is prescribed as an adiabatic "
                                       "profile with upper and lower thermal boundary layers, "
                                       "whose ages are given as input parameters.")
  }
}<|MERGE_RESOLUTION|>--- conflicted
+++ resolved
@@ -1,5 +1,5 @@
 /*
-  Copyright (C) 2012 by the authors of the ASPECT code.
+  Copyright (C) 2012, 2013 by the authors of the ASPECT code.
 
   This file is part of ASPECT.
 
@@ -100,27 +100,20 @@
                 }
               else if (dim==3)
                 {
-<<<<<<< HEAD
-                  mid_point(0) = inner_radius * sin(angle) * cos(angle),
-                  mid_point(1) = inner_radius * sin(angle) * sin(angle);
                   if (geometry_model->opening_angle() == 90)
-                    mid_point(2) = inner_radius * cos(4.0/3.0 * angle);
-=======
-            	  if (dynamic_cast<const GeometryModel::SphericalShell<dim>&> (*this->geometry_model).opening_angle() == 90)
             	  {
             		mid_point(0) = std::sqrt(inner_radius*inner_radius/3),
             		mid_point(1) = std::sqrt(inner_radius*inner_radius/3),
             		mid_point(2) = std::sqrt(inner_radius*inner_radius/3);
             	  }
->>>>>>> 7056bbc8
                   else
                   {
                     mid_point(0) = inner_radius * sin(angle) * cos(angle),
                     mid_point(1) = inner_radius * sin(angle) * sin(angle),
                     mid_point(2) = inner_radius * cos(angle);
-                  }
-                }
-            }
+		  }
+		}
+	    }
           else if (const GeometryModel::Box<dim> *
                    geometry_model = dynamic_cast <const GeometryModel::Box<dim>*> (this->geometry_model))
             for (unsigned int i=0; i<dim-1; ++i)
